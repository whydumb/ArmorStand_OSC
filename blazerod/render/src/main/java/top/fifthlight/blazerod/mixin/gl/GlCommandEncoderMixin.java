--- conflicted
+++ resolved
@@ -13,15 +13,9 @@
 import com.mojang.blaze3d.textures.GpuTexture;
 import com.mojang.blaze3d.vertex.VertexFormat;
 import net.minecraft.client.gl.*;
-<<<<<<< HEAD
-import org.lwjgl.opengl.ARBShaderStorageBufferObject;
-import org.lwjgl.opengl.ARBTextureBufferRange;
-import org.lwjgl.opengl.GL32;
-import org.slf4j.Logger;
-=======
 import net.minecraft.client.texture.GlTextureView;
 import org.lwjgl.opengl.*;
->>>>>>> 48670125
+import org.slf4j.Logger;
 import org.spongepowered.asm.mixin.Final;
 import org.spongepowered.asm.mixin.Mixin;
 import org.spongepowered.asm.mixin.Shadow;
@@ -37,12 +31,8 @@
 import top.fifthlight.blazerod.extension.internal.gl.BufferManagerExtInternal;
 import top.fifthlight.blazerod.extension.internal.gl.ShaderProgramExtInternal;
 import top.fifthlight.blazerod.render.gl.BufferClearer;
-<<<<<<< HEAD
-=======
 import top.fifthlight.blazerod.render.gl.ComputePassImpl;
 import top.fifthlight.blazerod.systems.ComputePass;
-import top.fifthlight.blazerod.util.ResourceLoader;
->>>>>>> 48670125
 
 import javax.annotation.Nullable;
 import java.nio.ByteBuffer;
@@ -60,26 +50,15 @@
     public abstract void writeToBuffer(GpuBufferSlice gpuBufferSlice, ByteBuffer byteBuffer);
 
     @Shadow
-<<<<<<< HEAD
     @Final
     private static Logger LOGGER;
-=======
+
+    @Shadow
     private boolean renderPassOpen;
 
     @Shadow
     @Nullable
     private ShaderProgram currentProgram;
-
-    @WrapOperation(method = "writeToTexture(Lcom/mojang/blaze3d/textures/GpuTexture;Lnet/minecraft/client/texture/NativeImage;IIIIIIII)V", at = @At(value = "FIELD", target = "Lnet/minecraft/client/gl/GlCommandEncoder;renderPassOpen:Z"))
-    public boolean onGetRenderPassOpen(GlCommandEncoder instance, Operation<Boolean> original) {
-        // Resource loading thread never render anything
-        if (ResourceLoader.isOnResourceLoadingThread()) {
-            return false;
-        } else {
-            return original.call(instance);
-        }
-    }
->>>>>>> 48670125
 
     @WrapOperation(method = "drawObjectWithRenderPass", at = @At(value = "INVOKE", target = "Lcom/mojang/blaze3d/pipeline/RenderPipeline;getVertexFormatMode()Lcom/mojang/blaze3d/vertex/VertexFormat$DrawMode;"))
     private VertexFormat.DrawMode onDrawObjectWithRenderPassGetVertexMode(RenderPipeline instance, Operation<VertexFormat.DrawMode> original, RenderPassImpl pass) {
@@ -238,9 +217,8 @@
                     }
 
                     if (uniformDesc.type() == UniformType.TEXEL_BUFFER) {
-                        var dataPool = ((GpuDeviceExt) backend).blazerod$getShaderDataPool();
-                        var slicingSupported = dataPool.getSupportSlicing();
-                        if (!slicingSupported && (bufferSlice.offset() != 0 || bufferSlice.length() != buffer.size())) {
+                        var tboSliceSupported = ((GpuDeviceExt) backend).blazerod$supportTextureBufferSlice();
+                        if (!tboSliceSupported && (bufferSlice.offset() != 0 || bufferSlice.length() != buffer.size())) {
                             throw new IllegalStateException("Uniform texel buffers do not support a slice of a buffer, must be entire buffer");
                         }
                         if (uniformDesc.textureFormat() == null) {
@@ -364,7 +342,7 @@
             var bufferName = bufferEntry.getKey();
             var bindingInfo = ssboBindings.get(bufferName);
             if (bindingInfo == null) {
-                throw new IllegalStateException("Missing ssbo " + bufferName + " for pipeline" + pipeline.toString());
+                throw new IllegalStateException("Missing ssbo " + bufferName + " for pipeline" + pipeline);
             }
             var bufferSlice = bufferEntry.getValue();
             var glBuffer = (GlGpuBuffer) bufferSlice.buffer();
