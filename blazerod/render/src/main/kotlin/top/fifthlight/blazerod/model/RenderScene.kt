--- conflicted
+++ resolved
@@ -39,7 +39,6 @@
         nodeIdToTransformMap.defaultReturnValue(-1)
     }
 
-<<<<<<< HEAD
     fun updateCamera(modelInstance: ModelInstance, matrixStack: Matrix4fStack) {
         if (cameras.isEmpty()) {
             return
@@ -47,8 +46,6 @@
         rootNode.updateCamera(modelInstance, matrixStack, false)
     }
 
-    fun update(modelInstance: ModelInstance, matrixStack: Matrix4fStack) = rootNode.update(modelInstance, matrixStack, false)
-=======
     fun debugRender(instance: ModelInstance, matrixStack: MatrixStack, consumers: VertexConsumerProvider) {
         rootNode.debugRender(instance, matrixStack, consumers)
     }
@@ -57,7 +54,6 @@
         rootNode.preUpdate(modelInstance, matrixStack, false)
         rootNode.update(modelInstance, matrixStack, false)
     }
->>>>>>> b06c21ed
 
     fun render(instance: ModelInstance, modelViewMatrix: Matrix4fc, light: Int) {
         for (node in primitiveNodes) {
