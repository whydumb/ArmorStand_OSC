package top.fifthlight.blazerod.model

import org.joml.Matrix4f
import org.joml.Matrix4fc
import org.joml.Quaternionf
import org.joml.Vector3f
import java.util.UUID

sealed class NodeTransform {
    abstract val matrix: Matrix4fc
    abstract fun clone(): NodeTransform

    data class Matrix(
        override val matrix: Matrix4f = Matrix4f()
    ) : NodeTransform() {
        override fun clone() = Matrix(
            matrix = Matrix4f(matrix),
        )
    }

    data class Decomposed(
        val translation: Vector3f = Vector3f(0f),
        val rotation: Quaternionf = Quaternionf(),
        val scale: Vector3f = Vector3f(1f),
    ) : NodeTransform() {
        private val cacheMatrix = Matrix4f()
        override val matrix: Matrix4f
            get() = cacheMatrix.translationRotateScale(translation, rotation, scale)

        fun set(other: Decomposed) {
            translation.set(other.translation)
            rotation.set(other.rotation)
            scale.set(other.scale)
        }

        override fun clone() = Decomposed(
            translation = Vector3f(translation),
            rotation = Quaternionf(rotation),
            scale = Vector3f(scale),
        )
    }
}

data class NodeId(
    val modelId: UUID,
    val index: Int,
)

data class Node(
    val name: String? = null,
    val id: NodeId,
    val children: List<Node> = listOf(),
    val transform: NodeTransform? = null,
    val mesh: Mesh? = null,
    val skin: Skin? = null,
<<<<<<< HEAD
    val camera: Camera? = null,
=======
    val ikTarget: IkTarget? = null,
>>>>>>> b06c21ed
)<|MERGE_RESOLUTION|>--- conflicted
+++ resolved
@@ -53,9 +53,6 @@
     val transform: NodeTransform? = null,
     val mesh: Mesh? = null,
     val skin: Skin? = null,
-<<<<<<< HEAD
     val camera: Camera? = null,
-=======
     val ikTarget: IkTarget? = null,
->>>>>>> b06c21ed
 )