--- conflicted
+++ resolved
@@ -1,15 +1,8 @@
 [versions]
-<<<<<<< HEAD
 fabric-loom = "1.11.0-alpha.17"
 kotlin = "2.1.10"
-minecraft = "1.21.6-pre1"
-yarn = "1.21.6-pre1+build.1"
-=======
-fabric-loom = "1.10.5"
-kotlin = "2.1.21"
 minecraft = "1.21.6-pre2"
 yarn = "1.21.6-pre2+build.2"
->>>>>>> fa72ee60
 fabric-loader = "0.16.14"
 modmenu = "14.0.0-rc.2"
 fabric-api = "0.125.3+1.21.6"
